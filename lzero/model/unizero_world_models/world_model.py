--- conflicted
+++ resolved
@@ -1535,22 +1535,19 @@
 
         # Adaptive-span regularization
         span_vals = []
+        span_reg = 0.0
         for block in self.transformer.blocks:
             attn = block.attn
             if isinstance(attn, AdaptiveSpanAttention):
-<<<<<<< HEAD
-                span_reg += F.softplus(attn.span_p).sum()
+                # F.softplus yields the continuous span per head; .mean() averages across heads
+                span_vals.append(F.softplus(attn.span_p).mean())
             elif isinstance(attn, GAAM):
                 span_reg += F.softplus(attn.sigma_p).sum()
-=======
-                # F.softplus yields the continuous span per head; .mean() averages across heads
-                span_vals.append(F.softplus(attn.span_p).mean())
 
         if span_vals:
             span_reg = torch.stack(span_vals).mean()
         else:
             span_reg = torch.tensor(0.0, device=discounted_loss_policy.device)
->>>>>>> 2076f200
 
         reg_loss = self.config.adaptive_span_regularization * span_reg # O if not used
         discounted_loss_policy = discounted_loss_policy + reg_loss
@@ -1591,16 +1588,6 @@
                 mus = F.softplus(attn.mu_p_raw).clamp(max=attn.max_len).detach().cpu()
                 span_metrics[f"gaam_sigma_layer_{ℓ}"] = sigmas
                 span_metrics[f"gaam_mu_layer_{ℓ}"] = mus
-            elif isinstance(attn, MGK):
-                pi = F.softmax(attn.pi_p, dim=-1).detach().cpu()
-                ent = -(pi * torch.log(pi + 1e-8)).sum(dim=-1).detach().cpu()
-                sigmas = F.softplus(attn.sigma_p).detach().cpu()
-                biases = attn.key_bias.detach().cpu()
-                span_metrics[f"mgk_pi_layer_{ℓ}"] = pi
-                span_metrics[f"mgk_pi_entropy_layer_{ℓ}"] = ent
-                span_metrics[f"mgk_sigma_layer_{ℓ}"] = sigmas
-                span_metrics[f"mgk_bias_layer_{ℓ}"] = biases
-
 
         if self.continuous_action_space:
             return LossWithIntermediateLosses(
